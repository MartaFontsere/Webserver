--- conflicted
+++ resolved
@@ -289,10 +289,6 @@
             Al acabar el bloque se borra esa variable firstLine. Las llaves {} crean un bloque local temporal para que variables como firstLine existan solo ahí dentro
 
 
-<<<<<<< HEAD
-std::getline(ss, line);
-lee la primera línea completa (por ejemplo: "GET /index.html HTTP/1.1")
-=======
         ahora quiero separar los tres elementos de esa línea:
         std::istringstream firstLine(line);
         firstLine >> _method >> _path >> _version;
@@ -332,7 +328,6 @@
             GET /index.html HTTP/1.1
             GET /tests/files/?sort=name HTTP/1.1
             POST /upload?user=marta HTTP/1.0
->>>>>>> 8fdec8ac
 
         Tu objetivo es extraer:
             _method → "GET"
@@ -352,11 +347,6 @@
 
         Aquí declaras una variable temporal -> std::string fullTarget;
 
-<<<<<<< HEAD
-ahora quiero separar los tres elementos de esa línea:
-std::istringstream firstLine(line);
-firstLine >> _method >> _path >> _version;
-=======
         ¿Por qué no escribir directamente _path aquí?
         Porque el target HTTP puede contener query string, no solo path. Así que primero lo guardas completo y luego lo separas.
 
@@ -366,7 +356,6 @@
                 Lee hasta el próximo espacio
                 Ignora espacios múltiples
                 Funciona como “sacar palabras”
->>>>>>> 8fdec8ac
 
             Entonces esto hace:
             | Variable     | Valor                       |
@@ -398,6 +387,7 @@
         else
             Si no hay query, el path es todo
             La query se vacía (muy importante para no arrastrar datos de peticiones anteriores)
+
 
 6.
 while (std::getline(ss, line))
